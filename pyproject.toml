--- conflicted
+++ resolved
@@ -26,13 +26,9 @@
   "ipyvuetify",
   "natsort",
   "sidecar",
-<<<<<<< HEAD
-  "geemap",
+  "geemap[core]",
   "bokeh",
   "jupyter_bokeh",
-=======
-  "geemap[core]",
->>>>>>> afd3d935
 ]
 
 [[project.authors]]
